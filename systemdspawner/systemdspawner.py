--- conflicted
+++ resolved
@@ -1,17 +1,8 @@
 import asyncio
 import os
 import pwd
-<<<<<<< HEAD
-import subprocess
-from traitlets import Bool, Unicode, List, Dict, Integer
-import asyncio
-import grp
-
-from systemdspawner import systemd
-=======
 import sys
 import warnings
->>>>>>> 0757698c
 
 from jupyterhub.spawner import Spawner
 from jupyterhub.utils import random_port
@@ -115,45 +106,6 @@
         """,
     ).tag(config=True)
 
-    group_config = Dict(
-        {},
-        help="""
-        Dict of configuration specific to individual groups.
-        Configuration set here takes precendent over the overall configuration.
-        Only configuration implemented within systemdspawnwer are supported.   
-        
-        Format:
-        c.SystemdSpawner.group_config = {
-            'group_name': {
-                'property': value,
-                ...
-            },
-            ...
-        }
-
-        """
-    ).tag(config=True)
-
-    user_config = Dict(
-        {},
-        help="""
-        Dict of configuration specific to individual users.
-        Configuration set here takes precendent over the group configuration
-        and overall configuration. Only configuration implemented within 
-        systemdspawnwer are supported.   
-        
-        Format:
-        c.SystemdSpawner.user_config = {
-            'username': {
-                'property': value,
-                ...
-            },
-            ...
-        }
-
-        """
-    ).tag(config=True)    
-
     unit_extra_properties = Dict(
         {},
         help="""
@@ -193,18 +145,6 @@
         This allow global configuration of the maximum resources that all users
         collectively can use by creating a a slice beforehand.
         """,
-    ).tag(config=True)
-
-    cpu_weight = Integer(
-        None,
-        allow_none=True,
-        help="""
-        Assign a CPU weight to the single-user notebook server.
-        Available CPU time is allocated in proportion to each process' weight.
-
-        Acceptable value: an integer between 1 to 10000. 
-        System default is 100.
-        """
     ).tag(config=True)
 
     def __init__(self, *args, **kwargs):
@@ -269,23 +209,6 @@
         """
         if "unit_name" in state:
             self.unit_name = state["unit_name"]
-
-    def overwrite_config(self,source):
-        """
-        Overwrite configuration using values from a provided dict.
-        """
-        if isinstance(source, dict):
-            self.isolate_tmp = source.get('isolate_tmp',self.isolate_tmp)
-            self.isolate_devices = source.get('isolate_devices',self.isolate_devices)
-            self.extra_paths = source.get('extra_paths',self.extra_paths)
-            self.mem_limit = source.get('mem_limit',self.mem_limit)
-            self.cpu_limit = source.get('cpu_limit',self.cpu_limit)
-            self.cpu_weight = source.get('cpu_weight',self.cpu_weight)
-            self.disable_user_sudo = source.get('disable_user_sudo',self.disable_user_sudo)
-            self.readonly_paths = source.get('readonly_paths',self.readonly_paths)
-            self.readwrite_paths = source.get('readwrite_paths',self.readwrite_paths)
-            self.unit_extra_properties = source.get('unit_extra_properties',self.unit_extra_properties)
-
 
     async def start(self):
         self.port = random_port()
@@ -354,26 +277,6 @@
             else:
                 working_dir = self._expand_user_vars(self.user_workingdir)
 
-        # Overwrite config with group config
-        if gid != None:
-            try: 
-                gr_name = grp.getgrgid(gid).gr_name
-            except:
-                gr_name = None
-            self.overwrite_config(self.group_config.get(gr_name))
-
-        # Overwrite config with user config
-        if uid != None:
-            self.overwrite_config(self.user_config.get(unix_username))
-
-        # Export environment variables again
-        if self.mem_limit:
-            env['MEM_LIMIT'] = str(self.mem_limit)
-        if self.cpu_limit:
-            env['CPU_LIMIT'] = str(self.cpu_limit)
-        if self.cpu_weight:
-            env['CPU_WEIGHT'] = str(self.cpu_weight)
-
         if self.isolate_tmp:
             properties["PrivateTmp"] = "yes"
 
@@ -407,11 +310,6 @@
             properties["CPUAccounting"] = "yes"
             properties["CPUQuota"] = f"{int(self.cpu_limit * 100)}%"
 
-        if self.cpu_weight is not None:
-            # FIXME: Detect & use proper properties for v1 vs v2 cgroups
-            properties['CPUAccounting'] = 'yes'
-            properties['CPUWeight'] = str(self.cpu_weight)
-
         if self.disable_user_sudo:
             properties["NoNewPrivileges"] = "yes"
 
